{
<<<<<<< HEAD
  "dependencies": {
    "app-root-path": "^3.1.0",
    "moment": "^2.29.4",
    "node-schedule": "^2.1.1"
  },
  "devDependencies": {
    "jest": "^29.7.0",
    "jshint": "^2.13.6"
  },
  "scripts": {
    "test": "jest"
  }
=======
    "name": "fluent-iot",
    "version": "0.1.0",
    "description": "Fluent IoT - The Programmer's IoT Framework",
    "main": "index.js",
    "keywords": [
        "fluent",
        "IoT",
        "framework"
    ],
    "author": "Darren Moore",
    "license": "MIT",
    "bugs": {
      "url": "https://github.com/darrenmoore/fluent-iot/issues"
    },
    "homepage": "https://github.com/darrenmoore/fluent-iot",
    "dependencies": {
        "app-root-path": "^3.1.0",
        "moment": "^2.29.4",
        "node-schedule": "^2.1.1"
    },
    "devDependencies": {
        "jest": "^29.7.0"
    },
    "scripts": {
        "test": "jest"
    }
>>>>>>> 638a0a53
}<|MERGE_RESOLUTION|>--- conflicted
+++ resolved
@@ -1,18 +1,4 @@
 {
-<<<<<<< HEAD
-  "dependencies": {
-    "app-root-path": "^3.1.0",
-    "moment": "^2.29.4",
-    "node-schedule": "^2.1.1"
-  },
-  "devDependencies": {
-    "jest": "^29.7.0",
-    "jshint": "^2.13.6"
-  },
-  "scripts": {
-    "test": "jest"
-  }
-=======
     "name": "fluent-iot",
     "version": "0.1.0",
     "description": "Fluent IoT - The Programmer's IoT Framework",
@@ -25,7 +11,7 @@
     "author": "Darren Moore",
     "license": "MIT",
     "bugs": {
-      "url": "https://github.com/darrenmoore/fluent-iot/issues"
+        "url": "https://github.com/darrenmoore/fluent-iot/issues"
     },
     "homepage": "https://github.com/darrenmoore/fluent-iot",
     "dependencies": {
@@ -39,5 +25,4 @@
     "scripts": {
         "test": "jest"
     }
->>>>>>> 638a0a53
 }