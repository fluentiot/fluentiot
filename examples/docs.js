--- conflicted
+++ resolved
@@ -6,17 +6,9 @@
     console.log(`Make API call to Tuya to switch device ${deviceId} on`)
 })
 
-<<<<<<< HEAD
-device.add('office-led-monitor', { id: '111' }, ['@switchOn'])
-
-//Switch this device on
-const matchedDevice = device.findOneByAttribute('id', '111')
-matchedDevice.switchOn()
-=======
 scenario('Runs every minute')
     .when()
         .event('time.minute').on()
     .then(() => {
         console.log('On the minute')
-    })
->>>>>>> 61c255b9
+    })