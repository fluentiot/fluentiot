--- conflicted
+++ resolved
@@ -15,7 +15,6 @@
     })
 
     it('handles valid date inputs', () => {
-<<<<<<< HEAD
         expect(day.parseDate('2023-01-01').isValid()).toBe(true);
         expect(day.parseDate('5th May').isValid()).toBe(true);
         expect(day.parseDate('5 May').isValid()).toBe(true);
@@ -30,20 +29,6 @@
         expect(day.parseDate('1st December').isValid()).toBe(true);
         expect(day.parseDate('31st December').isValid()).toBe(true);
     });
-=======
-        expect(day.parseDate('2023-01-01').isValid()).toBe(true)
-        expect(day.parseDate('5th May').isValid()).toBe(true)
-        expect(day.parseDate('5 May').isValid()).toBe(true)
-        expect(day.parseDate('May 5th').isValid()).toBe(true)
-        expect(day.parseDate('May 5').isValid()).toBe(true)
-        expect(day.parseDate('2023-12-31').isValid()).toBe(true)
-        expect(day.parseDate('January 15').isValid()).toBe(true)
-        expect(day.parseDate('2023-12-31').isValid()).toBe(true)
-        expect(day.parseDate('12/31/2023').isValid()).toBe(true)
-        expect(day.parseDate('31 Dec 2023').isValid()).toBe(true)
-        expect(day.parseDate('Dec 31 2023').isValid()).toBe(true)
-    })
->>>>>>> 4ead4bc1
 
     it('handles invalid date inputs', () => {
         expect(day.parseDate('2023-45-01')).toBe(false) // Invalid day
