<<<<<<< HEAD

const RoomComponent = require('./../../../src/components/room/room_component');
const Fluent = require('./../../../src/fluent');
const ComponentHelper = require('./../../helpers/component_helper.js');
jest.mock('./../../../src/fluent', () => require('./../../__mocks__/fluent'));
jest.mock('./../../../src/utils/logger');

const DeviceComponent = require('./../../../src/components/device/device_component');
const EventEmitter = require('events');

let room;

beforeEach(() => {
    room = new RoomComponent(Fluent);
    //jest.spyOn(variable, 'emit')
});

describe('Room add and get', () => {

    it('returns the newly created room after adding it', () => {
        const newRoom = room.add('office room');
        expect(newRoom).toBeInstanceOf(Object);
        expect(room.get('office room')).toBe(newRoom);
        expect(Object.keys(room.rooms)).toHaveLength(1);
    });

    it('throws if trying to add a room with a name that already exists', () => {
        room.add('office room');
        expect(() => room.add('office room')).toThrow();
    });

    it('returns null if the room cannot be found by the name', () => {
        expect(room.get('living room')).toBe(null);
    });

});


describe('Room attributes DSL', () => {

    it('can set attribute and does not emit', () => {
        const office = room.add('office room');
        jest.spyOn(room, 'emit');
        expect(office.attribute.set('foobar', true)).toBe(true);
        expect(room.emit).not.toHaveBeenCalled();
    });

    it('can get attribute by name', () => {
        const office = room.add('office room');
        office.attribute.set('foo', 'bar')
        expect(office.attribute.get('foo')).toBe('bar');
    });

    it('get attribute returns null if not found', () => {
        const office = room.add('office room');
        expect(office.attribute.get('foo')).toBe(null);
    });

    it('can update attribute and emit, updating twice does not emit twice', () => {
        const office = room.add('office room');
        jest.spyOn(room, 'emit');
        office.attribute.update('foo', 'bar');
        office.attribute.update('foo', 'bar');
        expect(room.emit).toHaveBeenCalledTimes(1);
    });

});


describe('Room occupancy', () => {

    it('default attributes are setup', () => {
        room.add('office room');
        expect(room.get('office room').attribute.get('occupied')).toBe(false);
        expect(room.get('office room').attribute.get('thresholdDuration')).toBe(15);
        expect(room.get('office room').isOccupied()).toBe(false);
    });

    it('is occupied if attribute is passed', () => {
        room.add('office room', { occupied: true, thresholdDuration: 20, foobar: true });
        expect(room.get('office room').attribute.get('occupied')).toBe(true);
        expect(room.get('office room').attribute.get('foobar')).toBe(true);
        expect(room.get('office room').attribute.get('thresholdDuration')).toBe(20);
    });

    it('handles get and set attributes', () => {
        room.add('office room');
        room.get('office room').attribute.set('foobar','1');
        room.get('office room').attribute.set('foobar','2');
        expect(room.get('office room').attribute.get('foobar')).toBe('2');
    });

    it('returns null if the attribute is not set already', () => {
        room.add('office room');
        expect(room.get('office room').attribute.get('foobar')).toBe(null);
    });

    it('makes the room occupied based on a positive sensor value', () => {
        const office = room.add('office room');
        office.updatePresence(true);

        expect(room.get('office room').isOccupied()).toBe(true);
        expect(room.get('office room').isVacant()).toBe(false);
        expect(room.get('office room').attribute.get('occupied')).toBe(true);
    });

    it('stays occupied even if the sensor is negative', () => {
        const office = room.add('office room');
        office.updatePresence(true);
        office.updatePresence(false);
        office._checkIfVacant();

        expect(room.get('office room').isOccupied()).toBe(true);
        expect(room.get('office room').isVacant()).toBe(false);
        expect(room.get('office room').attribute.get('occupied')).toBe(true);
    });

    it('sets the room to vacant if threshold duration is 0 and receved a negative sensor value', () => {
        const office = room.add('office room', { thresholdDuration:0 });
        jest.spyOn(room, 'emit');

        office.updatePresence(true);
        office.updatePresence(false);

        expect(room.get('office room').isOccupied()).toBe(false);
        expect(room.get('office room').isVacant()).toBe(true);
        expect(room.get('office room').attribute.get('occupied')).toBe(false);
        expect(room.emit).toHaveBeenCalledTimes(2);
    });

});



describe('Room occupancy set with sensors', () => {
    let device;
    let office;
    let officePir1;
    let officePir2;

    beforeEach(() => {
        class MyEmitter extends EventEmitter {}
        room._event = new MyEmitter();

        device = new DeviceComponent(Fluent);

        officePir1 = device.add('officePir1');
        officePir2 = device.add('officePir2');

        office = room.add('office');
        office.addPresenceSensor(officePir1, 'pir', true);
        office.addPresenceSensor(officePir2, 'pirSensor', 'pir');
    });

    it('pir sensor sets room to occupied', () => {
        room.event().emit('device.officePir1.attribute',{ name:'pir', value:true });
        expect(room.get('office').isOccupied()).toBe(true);
    });

    it('pir with wrong value does not set room to occupied', () => {
        room.event().emit('device.officePir1.attribute',{ name:'pir', value:false });
        room.event().emit('device.officePir1.attribute',{ name:'pir', value:'abc' });
        room.event().emit('device.officePir1.attribute',{ name:'pir', value:1 });

        expect(room.get('office').isOccupied()).toBe(false);
    });

    it('sets room to occupied on second sensor', () => {
        room.event().emit('device.officePir2.attribute',{ name:'pirSensor', value:'pir' });
        expect(room.get('office').isOccupied()).toBe(true);
    });

    it('sets room to occupied if both sensors are true', () => {
        room.event().emit('device.officePir1.attribute',{ name:'pir', value:true });
        room.event().emit('device.officePir2.attribute',{ name:'pirSensor', value:'pir' });
        expect(room.get('office').isOccupied()).toBe(true);
    });

});


describe('Room triggers', () => {

    let Scenario;
    let office;
    
    beforeEach(() => {
        Scenario = ComponentHelper.ScenarioAndEvent(room);
        office = room.add('office');
        jest.spyOn(room, 'emit');
    });

    it('triggers when a room is occupied', () => {
        room.triggers(Scenario).room('office').isOccupied();
        office.updatePresence(true);
        expect(room.emit).toHaveBeenCalledTimes(1);
        expect(Scenario.assert).toHaveBeenCalled();
    });

    it('throws an error if the room does not exist', () => {
        expect(() => room.triggers(Scenario).room('foobar').isOccupied()).toThrow(Error);
    });

    it('triggers when a room is vacant', () => {
        const living = room.add('living', { thresholdDuration:0 });

        room.triggers(Scenario).room('living').isVacant();

        living.updatePresence(true);
        living.updatePresence(false);

        expect(room.emit).toHaveBeenCalledTimes(2);
        expect(Scenario.assert).toHaveBeenCalledTimes(1);
    });

});
=======
const RoomComponent = require('./../../../src/components/room/room_component')
const Fluent = require('./../../../src/fluent')
const ComponentHelper = require('./../../helpers/component_helper.js')
jest.mock('./../../../src/fluent', () => require('./../../__mocks__/fluent'))
jest.mock('./../../../src/utils/logger')

let room

beforeEach(() => {
    room = new RoomComponent(Fluent)
    //jest.spyOn(variable, 'emit')
})

describe('Room add and get', () => {
    it('returns the newly created room after adding it', () => {
        const newRoom = room.add('office room')
        expect(newRoom).toBeInstanceOf(Object)
        expect(room.get('office room')).toBe(newRoom)
        expect(Object.keys(room.rooms)).toHaveLength(1)
    })

    it('throws if trying to add a room with a name that already exists', () => {
        room.add('office room')
        expect(() => room.add('office room')).toThrow()
    })

    it('returns null if the room cannot be found by the name', () => {
        expect(room.get('living room')).toBe(null)
    })
})

describe('Room attributes DSL', () => {
    it('can set attribute and does not emit', () => {
        const office = room.add('office room')
        jest.spyOn(room, 'emit')
        expect(office.attribute.set('foobar', true)).toBe(true)
        expect(room.emit).not.toHaveBeenCalled()
    })

    it('can get attribute by name', () => {
        const office = room.add('office room')
        office.attribute.set('foo', 'bar')
        expect(office.attribute.get('foo')).toBe('bar')
    })

    it('get attribute returns null if not found', () => {
        const office = room.add('office room')
        expect(office.attribute.get('foo')).toBe(null)
    })

    it('can update attribute and emit, updating twice does not emit twice', () => {
        const office = room.add('office room')
        jest.spyOn(room, 'emit')
        office.attribute.update('foo', 'bar')
        office.attribute.update('foo', 'bar')
        expect(room.emit).toHaveBeenCalledTimes(1)
    })
})

describe('Room occupancy', () => {
    it('default attributes are setup', () => {
        room.add('office room')
        expect(room.get('office room').attribute.get('occupied')).toBe(false)
        expect(room.get('office room').attribute.get('thresholdDuration')).toBe(15)
        expect(room.get('office room').isOccupied()).toBe(false)
    })

    it('is occupied if attribute is passed', () => {
        room.add('office room', {
            occupied: true,
            thresholdDuration: 20,
            foobar: true,
        })
        expect(room.get('office room').attribute.get('occupied')).toBe(true)
        expect(room.get('office room').attribute.get('foobar')).toBe(true)
        expect(room.get('office room').attribute.get('thresholdDuration')).toBe(20)
    })

    it('handles get and set attributes', () => {
        room.add('office room')
        room.get('office room').attribute.set('foobar', '1')
        room.get('office room').attribute.set('foobar', '2')
        expect(room.get('office room').attribute.get('foobar')).toBe('2')
    })

    it('returns null if the attribute is not set already', () => {
        room.add('office room')
        expect(room.get('office room').attribute.get('foobar')).toBe(null)
    })

    it('makes the room occupied based on a positive sensor value', () => {
        const office = room.add('office room')
        office.updatePresence(true)

        expect(room.get('office room').isOccupied()).toBe(true)
        expect(room.get('office room').isVacant()).toBe(false)
        expect(room.get('office room').attribute.get('occupied')).toBe(true)
    })

    it('stays occupied even if the sensor is negative', () => {
        const office = room.add('office room')
        office.updatePresence(true)
        office.updatePresence(false)
        office._checkIfVacant()

        expect(room.get('office room').isOccupied()).toBe(true)
        expect(room.get('office room').isVacant()).toBe(false)
        expect(room.get('office room').attribute.get('occupied')).toBe(true)
    })

    it('sets the room to vacant if threshold duration is 0 and receved a negative sensor value', () => {
        const office = room.add('office room', { thresholdDuration: 0 })
        jest.spyOn(room, 'emit')

        office.updatePresence(true)
        office.updatePresence(false)

        expect(room.get('office room').isOccupied()).toBe(false)
        expect(room.get('office room').isVacant()).toBe(true)
        expect(room.get('office room').attribute.get('occupied')).toBe(false)
        expect(room.emit).toHaveBeenCalledTimes(2)
    })
})

describe('Room triggers', () => {
    let Scenario
    let office

    beforeEach(() => {
        Scenario = ComponentHelper.ScenarioAndEvent(room)
        office = room.add('office')
        jest.spyOn(room, 'emit')
    })

    it('triggers when a room is occupied', () => {
        room.triggers(Scenario).room('office').isOccupied()
        office.updatePresence(true)
        expect(room.emit).toHaveBeenCalledTimes(1)
        expect(Scenario.assert).toHaveBeenCalled()
    })

    it('throws an error if the room does not exist', () => {
        expect(() => room.triggers(Scenario).room('foobar').isOccupied()).toThrow(Error)
    })

    it('triggers when a room is vacant', () => {
        const living = room.add('living', { thresholdDuration: 0 })

        room.triggers(Scenario).room('living').isVacant()

        living.updatePresence(true)
        living.updatePresence(false)

        expect(room.emit).toHaveBeenCalledTimes(2)
        expect(Scenario.assert).toHaveBeenCalledTimes(1)
    })
})
>>>>>>> 4ead4bc1
<|MERGE_RESOLUTION|>--- conflicted
+++ resolved
@@ -1,376 +1,208 @@
-<<<<<<< HEAD
-
-const RoomComponent = require('./../../../src/components/room/room_component');
-const Fluent = require('./../../../src/fluent');
-const ComponentHelper = require('./../../helpers/component_helper.js');
-jest.mock('./../../../src/fluent', () => require('./../../__mocks__/fluent'));
-jest.mock('./../../../src/utils/logger');
-
-const DeviceComponent = require('./../../../src/components/device/device_component');
-const EventEmitter = require('events');
-
-let room;
-
-beforeEach(() => {
-    room = new RoomComponent(Fluent);
-    //jest.spyOn(variable, 'emit')
-});
-
-describe('Room add and get', () => {
-
-    it('returns the newly created room after adding it', () => {
-        const newRoom = room.add('office room');
-        expect(newRoom).toBeInstanceOf(Object);
-        expect(room.get('office room')).toBe(newRoom);
-        expect(Object.keys(room.rooms)).toHaveLength(1);
-    });
-
-    it('throws if trying to add a room with a name that already exists', () => {
-        room.add('office room');
-        expect(() => room.add('office room')).toThrow();
-    });
-
-    it('returns null if the room cannot be found by the name', () => {
-        expect(room.get('living room')).toBe(null);
-    });
-
-});
-
-
-describe('Room attributes DSL', () => {
-
-    it('can set attribute and does not emit', () => {
-        const office = room.add('office room');
-        jest.spyOn(room, 'emit');
-        expect(office.attribute.set('foobar', true)).toBe(true);
-        expect(room.emit).not.toHaveBeenCalled();
-    });
-
-    it('can get attribute by name', () => {
-        const office = room.add('office room');
-        office.attribute.set('foo', 'bar')
-        expect(office.attribute.get('foo')).toBe('bar');
-    });
-
-    it('get attribute returns null if not found', () => {
-        const office = room.add('office room');
-        expect(office.attribute.get('foo')).toBe(null);
-    });
-
-    it('can update attribute and emit, updating twice does not emit twice', () => {
-        const office = room.add('office room');
-        jest.spyOn(room, 'emit');
-        office.attribute.update('foo', 'bar');
-        office.attribute.update('foo', 'bar');
-        expect(room.emit).toHaveBeenCalledTimes(1);
-    });
-
-});
-
-
-describe('Room occupancy', () => {
-
-    it('default attributes are setup', () => {
-        room.add('office room');
-        expect(room.get('office room').attribute.get('occupied')).toBe(false);
-        expect(room.get('office room').attribute.get('thresholdDuration')).toBe(15);
-        expect(room.get('office room').isOccupied()).toBe(false);
-    });
-
-    it('is occupied if attribute is passed', () => {
-        room.add('office room', { occupied: true, thresholdDuration: 20, foobar: true });
-        expect(room.get('office room').attribute.get('occupied')).toBe(true);
-        expect(room.get('office room').attribute.get('foobar')).toBe(true);
-        expect(room.get('office room').attribute.get('thresholdDuration')).toBe(20);
-    });
-
-    it('handles get and set attributes', () => {
-        room.add('office room');
-        room.get('office room').attribute.set('foobar','1');
-        room.get('office room').attribute.set('foobar','2');
-        expect(room.get('office room').attribute.get('foobar')).toBe('2');
-    });
-
-    it('returns null if the attribute is not set already', () => {
-        room.add('office room');
-        expect(room.get('office room').attribute.get('foobar')).toBe(null);
-    });
-
-    it('makes the room occupied based on a positive sensor value', () => {
-        const office = room.add('office room');
-        office.updatePresence(true);
-
-        expect(room.get('office room').isOccupied()).toBe(true);
-        expect(room.get('office room').isVacant()).toBe(false);
-        expect(room.get('office room').attribute.get('occupied')).toBe(true);
-    });
-
-    it('stays occupied even if the sensor is negative', () => {
-        const office = room.add('office room');
-        office.updatePresence(true);
-        office.updatePresence(false);
-        office._checkIfVacant();
-
-        expect(room.get('office room').isOccupied()).toBe(true);
-        expect(room.get('office room').isVacant()).toBe(false);
-        expect(room.get('office room').attribute.get('occupied')).toBe(true);
-    });
-
-    it('sets the room to vacant if threshold duration is 0 and receved a negative sensor value', () => {
-        const office = room.add('office room', { thresholdDuration:0 });
-        jest.spyOn(room, 'emit');
-
-        office.updatePresence(true);
-        office.updatePresence(false);
-
-        expect(room.get('office room').isOccupied()).toBe(false);
-        expect(room.get('office room').isVacant()).toBe(true);
-        expect(room.get('office room').attribute.get('occupied')).toBe(false);
-        expect(room.emit).toHaveBeenCalledTimes(2);
-    });
-
-});
-
-
-
-describe('Room occupancy set with sensors', () => {
-    let device;
-    let office;
-    let officePir1;
-    let officePir2;
-
-    beforeEach(() => {
-        class MyEmitter extends EventEmitter {}
-        room._event = new MyEmitter();
-
-        device = new DeviceComponent(Fluent);
-
-        officePir1 = device.add('officePir1');
-        officePir2 = device.add('officePir2');
-
-        office = room.add('office');
-        office.addPresenceSensor(officePir1, 'pir', true);
-        office.addPresenceSensor(officePir2, 'pirSensor', 'pir');
-    });
-
-    it('pir sensor sets room to occupied', () => {
-        room.event().emit('device.officePir1.attribute',{ name:'pir', value:true });
-        expect(room.get('office').isOccupied()).toBe(true);
-    });
-
-    it('pir with wrong value does not set room to occupied', () => {
-        room.event().emit('device.officePir1.attribute',{ name:'pir', value:false });
-        room.event().emit('device.officePir1.attribute',{ name:'pir', value:'abc' });
-        room.event().emit('device.officePir1.attribute',{ name:'pir', value:1 });
-
-        expect(room.get('office').isOccupied()).toBe(false);
-    });
-
-    it('sets room to occupied on second sensor', () => {
-        room.event().emit('device.officePir2.attribute',{ name:'pirSensor', value:'pir' });
-        expect(room.get('office').isOccupied()).toBe(true);
-    });
-
-    it('sets room to occupied if both sensors are true', () => {
-        room.event().emit('device.officePir1.attribute',{ name:'pir', value:true });
-        room.event().emit('device.officePir2.attribute',{ name:'pirSensor', value:'pir' });
-        expect(room.get('office').isOccupied()).toBe(true);
-    });
-
-});
-
-
-describe('Room triggers', () => {
-
-    let Scenario;
-    let office;
-    
-    beforeEach(() => {
-        Scenario = ComponentHelper.ScenarioAndEvent(room);
-        office = room.add('office');
-        jest.spyOn(room, 'emit');
-    });
-
-    it('triggers when a room is occupied', () => {
-        room.triggers(Scenario).room('office').isOccupied();
-        office.updatePresence(true);
-        expect(room.emit).toHaveBeenCalledTimes(1);
-        expect(Scenario.assert).toHaveBeenCalled();
-    });
-
-    it('throws an error if the room does not exist', () => {
-        expect(() => room.triggers(Scenario).room('foobar').isOccupied()).toThrow(Error);
-    });
-
-    it('triggers when a room is vacant', () => {
-        const living = room.add('living', { thresholdDuration:0 });
-
-        room.triggers(Scenario).room('living').isVacant();
-
-        living.updatePresence(true);
-        living.updatePresence(false);
-
-        expect(room.emit).toHaveBeenCalledTimes(2);
-        expect(Scenario.assert).toHaveBeenCalledTimes(1);
-    });
-
-});
-=======
-const RoomComponent = require('./../../../src/components/room/room_component')
-const Fluent = require('./../../../src/fluent')
-const ComponentHelper = require('./../../helpers/component_helper.js')
-jest.mock('./../../../src/fluent', () => require('./../../__mocks__/fluent'))
-jest.mock('./../../../src/utils/logger')
-
-let room
-
-beforeEach(() => {
-    room = new RoomComponent(Fluent)
-    //jest.spyOn(variable, 'emit')
-})
-
-describe('Room add and get', () => {
-    it('returns the newly created room after adding it', () => {
-        const newRoom = room.add('office room')
-        expect(newRoom).toBeInstanceOf(Object)
-        expect(room.get('office room')).toBe(newRoom)
-        expect(Object.keys(room.rooms)).toHaveLength(1)
-    })
-
-    it('throws if trying to add a room with a name that already exists', () => {
-        room.add('office room')
-        expect(() => room.add('office room')).toThrow()
-    })
-
-    it('returns null if the room cannot be found by the name', () => {
-        expect(room.get('living room')).toBe(null)
-    })
-})
-
-describe('Room attributes DSL', () => {
-    it('can set attribute and does not emit', () => {
-        const office = room.add('office room')
-        jest.spyOn(room, 'emit')
-        expect(office.attribute.set('foobar', true)).toBe(true)
-        expect(room.emit).not.toHaveBeenCalled()
-    })
-
-    it('can get attribute by name', () => {
-        const office = room.add('office room')
-        office.attribute.set('foo', 'bar')
-        expect(office.attribute.get('foo')).toBe('bar')
-    })
-
-    it('get attribute returns null if not found', () => {
-        const office = room.add('office room')
-        expect(office.attribute.get('foo')).toBe(null)
-    })
-
-    it('can update attribute and emit, updating twice does not emit twice', () => {
-        const office = room.add('office room')
-        jest.spyOn(room, 'emit')
-        office.attribute.update('foo', 'bar')
-        office.attribute.update('foo', 'bar')
-        expect(room.emit).toHaveBeenCalledTimes(1)
-    })
-})
-
-describe('Room occupancy', () => {
-    it('default attributes are setup', () => {
-        room.add('office room')
-        expect(room.get('office room').attribute.get('occupied')).toBe(false)
-        expect(room.get('office room').attribute.get('thresholdDuration')).toBe(15)
-        expect(room.get('office room').isOccupied()).toBe(false)
-    })
-
-    it('is occupied if attribute is passed', () => {
-        room.add('office room', {
-            occupied: true,
-            thresholdDuration: 20,
-            foobar: true,
-        })
-        expect(room.get('office room').attribute.get('occupied')).toBe(true)
-        expect(room.get('office room').attribute.get('foobar')).toBe(true)
-        expect(room.get('office room').attribute.get('thresholdDuration')).toBe(20)
-    })
-
-    it('handles get and set attributes', () => {
-        room.add('office room')
-        room.get('office room').attribute.set('foobar', '1')
-        room.get('office room').attribute.set('foobar', '2')
-        expect(room.get('office room').attribute.get('foobar')).toBe('2')
-    })
-
-    it('returns null if the attribute is not set already', () => {
-        room.add('office room')
-        expect(room.get('office room').attribute.get('foobar')).toBe(null)
-    })
-
-    it('makes the room occupied based on a positive sensor value', () => {
-        const office = room.add('office room')
-        office.updatePresence(true)
-
-        expect(room.get('office room').isOccupied()).toBe(true)
-        expect(room.get('office room').isVacant()).toBe(false)
-        expect(room.get('office room').attribute.get('occupied')).toBe(true)
-    })
-
-    it('stays occupied even if the sensor is negative', () => {
-        const office = room.add('office room')
-        office.updatePresence(true)
-        office.updatePresence(false)
-        office._checkIfVacant()
-
-        expect(room.get('office room').isOccupied()).toBe(true)
-        expect(room.get('office room').isVacant()).toBe(false)
-        expect(room.get('office room').attribute.get('occupied')).toBe(true)
-    })
-
-    it('sets the room to vacant if threshold duration is 0 and receved a negative sensor value', () => {
-        const office = room.add('office room', { thresholdDuration: 0 })
-        jest.spyOn(room, 'emit')
-
-        office.updatePresence(true)
-        office.updatePresence(false)
-
-        expect(room.get('office room').isOccupied()).toBe(false)
-        expect(room.get('office room').isVacant()).toBe(true)
-        expect(room.get('office room').attribute.get('occupied')).toBe(false)
-        expect(room.emit).toHaveBeenCalledTimes(2)
-    })
-})
-
-describe('Room triggers', () => {
-    let Scenario
-    let office
-
-    beforeEach(() => {
-        Scenario = ComponentHelper.ScenarioAndEvent(room)
-        office = room.add('office')
-        jest.spyOn(room, 'emit')
-    })
-
-    it('triggers when a room is occupied', () => {
-        room.triggers(Scenario).room('office').isOccupied()
-        office.updatePresence(true)
-        expect(room.emit).toHaveBeenCalledTimes(1)
-        expect(Scenario.assert).toHaveBeenCalled()
-    })
-
-    it('throws an error if the room does not exist', () => {
-        expect(() => room.triggers(Scenario).room('foobar').isOccupied()).toThrow(Error)
-    })
-
-    it('triggers when a room is vacant', () => {
-        const living = room.add('living', { thresholdDuration: 0 })
-
-        room.triggers(Scenario).room('living').isVacant()
-
-        living.updatePresence(true)
-        living.updatePresence(false)
-
-        expect(room.emit).toHaveBeenCalledTimes(2)
-        expect(Scenario.assert).toHaveBeenCalledTimes(1)
-    })
-})
->>>>>>> 4ead4bc1
+const RoomComponent = require('./../../../src/components/room/room_component');
+const Fluent = require('./../../../src/fluent');
+const ComponentHelper = require('./../../helpers/component_helper.js');
+jest.mock('./../../../src/fluent', () => require('./../../__mocks__/fluent'));
+jest.mock('./../../../src/utils/logger');
+
+const DeviceComponent = require('./../../../src/components/device/device_component');
+const EventEmitter = require('events');
+
+let room;
+
+beforeEach(() => {
+    room = new RoomComponent(Fluent)
+    //jest.spyOn(variable, 'emit')
+})
+
+describe('Room add and get', () => {
+    it('returns the newly created room after adding it', () => {
+        const newRoom = room.add('office room')
+        expect(newRoom).toBeInstanceOf(Object)
+        expect(room.get('office room')).toBe(newRoom)
+        expect(Object.keys(room.rooms)).toHaveLength(1)
+    })
+
+    it('throws if trying to add a room with a name that already exists', () => {
+        room.add('office room')
+        expect(() => room.add('office room')).toThrow()
+    })
+
+    it('returns null if the room cannot be found by the name', () => {
+        expect(room.get('living room')).toBe(null)
+    })
+})
+
+describe('Room attributes DSL', () => {
+    it('can set attribute and does not emit', () => {
+        const office = room.add('office room')
+        jest.spyOn(room, 'emit')
+        expect(office.attribute.set('foobar', true)).toBe(true)
+        expect(room.emit).not.toHaveBeenCalled()
+    })
+
+    it('can get attribute by name', () => {
+        const office = room.add('office room')
+        office.attribute.set('foo', 'bar')
+        expect(office.attribute.get('foo')).toBe('bar')
+    })
+
+    it('get attribute returns null if not found', () => {
+        const office = room.add('office room')
+        expect(office.attribute.get('foo')).toBe(null)
+    })
+
+    it('can update attribute and emit, updating twice does not emit twice', () => {
+        const office = room.add('office room')
+        jest.spyOn(room, 'emit')
+        office.attribute.update('foo', 'bar')
+        office.attribute.update('foo', 'bar')
+        expect(room.emit).toHaveBeenCalledTimes(1)
+    })
+})
+
+describe('Room occupancy', () => {
+    it('default attributes are setup', () => {
+        room.add('office room')
+        expect(room.get('office room').attribute.get('occupied')).toBe(false)
+        expect(room.get('office room').attribute.get('thresholdDuration')).toBe(15)
+        expect(room.get('office room').isOccupied()).toBe(false)
+    })
+
+    it('is occupied if attribute is passed', () => {
+        room.add('office room', {
+            occupied: true,
+            thresholdDuration: 20,
+            foobar: true,
+        })
+        expect(room.get('office room').attribute.get('occupied')).toBe(true)
+        expect(room.get('office room').attribute.get('foobar')).toBe(true)
+        expect(room.get('office room').attribute.get('thresholdDuration')).toBe(20)
+    })
+
+    it('handles get and set attributes', () => {
+        room.add('office room')
+        room.get('office room').attribute.set('foobar', '1')
+        room.get('office room').attribute.set('foobar', '2')
+        expect(room.get('office room').attribute.get('foobar')).toBe('2')
+    })
+
+    it('returns null if the attribute is not set already', () => {
+        room.add('office room')
+        expect(room.get('office room').attribute.get('foobar')).toBe(null)
+    })
+
+    it('makes the room occupied based on a positive sensor value', () => {
+        const office = room.add('office room')
+        office.updatePresence(true)
+
+        expect(room.get('office room').isOccupied()).toBe(true)
+        expect(room.get('office room').isVacant()).toBe(false)
+        expect(room.get('office room').attribute.get('occupied')).toBe(true)
+    })
+
+    it('stays occupied even if the sensor is negative', () => {
+        const office = room.add('office room')
+        office.updatePresence(true)
+        office.updatePresence(false)
+        office._checkIfVacant()
+
+        expect(room.get('office room').isOccupied()).toBe(true)
+        expect(room.get('office room').isVacant()).toBe(false)
+        expect(room.get('office room').attribute.get('occupied')).toBe(true)
+    })
+
+    it('sets the room to vacant if threshold duration is 0 and receved a negative sensor value', () => {
+        const office = room.add('office room', { thresholdDuration: 0 })
+        jest.spyOn(room, 'emit')
+
+        office.updatePresence(true)
+        office.updatePresence(false)
+
+        expect(room.get('office room').isOccupied()).toBe(false)
+        expect(room.get('office room').isVacant()).toBe(true)
+        expect(room.get('office room').attribute.get('occupied')).toBe(false)
+        expect(room.emit).toHaveBeenCalledTimes(2)
+    })
+})
+
+
+describe('Room occupancy set with sensors', () => {
+    let device;
+    let office;
+    let officePir1;
+    let officePir2;
+
+    beforeEach(() => {
+        class MyEmitter extends EventEmitter {}
+        room._event = new MyEmitter();
+
+        device = new DeviceComponent(Fluent);
+
+        officePir1 = device.add('officePir1');
+        officePir2 = device.add('officePir2');
+
+        office = room.add('office');
+        office.addPresenceSensor(officePir1, 'pir', true);
+        office.addPresenceSensor(officePir2, 'pirSensor', 'pir');
+    });
+
+    it('pir sensor sets room to occupied', () => {
+        room.event().emit('device.officePir1.attribute',{ name:'pir', value:true });
+        expect(room.get('office').isOccupied()).toBe(true);
+    });
+
+    it('pir with wrong value does not set room to occupied', () => {
+        room.event().emit('device.officePir1.attribute',{ name:'pir', value:false });
+        room.event().emit('device.officePir1.attribute',{ name:'pir', value:'abc' });
+        room.event().emit('device.officePir1.attribute',{ name:'pir', value:1 });
+
+        expect(room.get('office').isOccupied()).toBe(false);
+    });
+
+    it('sets room to occupied on second sensor', () => {
+        room.event().emit('device.officePir2.attribute',{ name:'pirSensor', value:'pir' });
+        expect(room.get('office').isOccupied()).toBe(true);
+    });
+
+    it('sets room to occupied if both sensors are true', () => {
+        room.event().emit('device.officePir1.attribute',{ name:'pir', value:true });
+        room.event().emit('device.officePir2.attribute',{ name:'pirSensor', value:'pir' });
+        expect(room.get('office').isOccupied()).toBe(true);
+    });
+
+});
+
+
+describe('Room triggers', () => {
+    let Scenario
+    let office
+
+    beforeEach(() => {
+        Scenario = ComponentHelper.ScenarioAndEvent(room)
+        office = room.add('office')
+        jest.spyOn(room, 'emit')
+    })
+
+    it('triggers when a room is occupied', () => {
+        room.triggers(Scenario).room('office').isOccupied()
+        office.updatePresence(true)
+        expect(room.emit).toHaveBeenCalledTimes(1)
+        expect(Scenario.assert).toHaveBeenCalled()
+    })
+
+    it('throws an error if the room does not exist', () => {
+        expect(() => room.triggers(Scenario).room('foobar').isOccupied()).toThrow(Error)
+    })
+
+    it('triggers when a room is vacant', () => {
+        const living = room.add('living', { thresholdDuration: 0 })
+
+        room.triggers(Scenario).room('living').isVacant()
+
+        living.updatePresence(true)
+        living.updatePresence(false)
+
+        expect(room.emit).toHaveBeenCalledTimes(2)
+        expect(Scenario.assert).toHaveBeenCalledTimes(1)
+    })
+})