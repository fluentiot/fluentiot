--- conflicted
+++ resolved
@@ -1,417 +1,411 @@
-const RoomComponent = require('./../../../src/components/room/room_component');
-const Fluent = require('./../../../src/fluent');
-const ComponentHelper = require('./../../helpers/component_helper.js');
-jest.mock('./../../../src/fluent', () => require('./../../__mocks__/fluent'));
-jest.mock('./../../../src/utils/logger');
-
-const DeviceComponent = require('./../../../src/components/device/device_component');
-const EventEmitter = require('events');
-
-const mockdate = require('mockdate')
-const dayjs = require('dayjs')
-
-let room;
-
-beforeEach(() => {
-    room = new RoomComponent(Fluent)
-    //jest.spyOn(variable, 'emit')
-})
-
-describe('Room add and get', () => {
-    it('returns the newly created room after adding it', () => {
-        const newRoom = room.add('officeRoom')
-        expect(newRoom).toBeInstanceOf(Object)
-        expect(room.get('officeRoom')).toBe(newRoom)
-        expect(Object.keys(room.rooms)).toHaveLength(1)
-    })
-
-    it('throws if trying to add a room with a name that already exists', () => {
-        room.add('officeRoom')
-        expect(() => room.add('officeRoom')).toThrow()
-    })
-
-    it('throws if room name is not valid', () => {
-        expect(() => room.add('office room')).toThrow()
-    })
-
-    it('returns null if the room cannot be found by the name', () => {
-        expect(room.get('living room')).toBe(null)
-    })
-})
-
-describe('Room attributes DSL', () => {
-    it('can set attribute and does not emit', () => {
-        const office = room.add('officeRoom')
-        jest.spyOn(room, 'emit')
-        expect(office.attribute.set('foobar', true)).toBe(true)
-        expect(room.emit).not.toHaveBeenCalled()
-    })
-
-    it('can get attribute by name', () => {
-        const office = room.add('officeRoom')
-        office.attribute.set('foo', 'bar')
-        expect(office.attribute.get('foo')).toBe('bar')
-    })
-
-    it('get attribute returns null if not found', () => {
-        const office = room.add('officeRoom')
-        expect(office.attribute.get('foo')).toBe(null)
-    })
-
-    it('can update attribute and emit, updating twice', () => {
-        const office = room.add('officeRoom')
-        jest.spyOn(room, 'emit')
-        office.attribute.update('foo', 'bar')
-        office.attribute.update('foo', 'bar')
-        expect(room.emit).toHaveBeenCalledTimes(2)
-    })
-})
-
-describe('Room occupancy', () => {
-    
-    afterEach(() => {
-        mockdate.reset()
-    })
-
-    it('default attributes are setup', () => {
-        room.add('officeRoom')
-        expect(room.get('officeRoom').attribute.get('occupied')).toBe(false)
-        expect(room.get('officeRoom').attribute.get('thresholdDuration')).toBe(15)
-        expect(room.get('officeRoom').isOccupied()).toBe(false)
-    })
-
-    it('is occupied if attribute is passed', () => {
-        room.add('officeRoom', {
-            occupied: true,
-            thresholdDuration: 20,
-            foobar: true,
-        })
-        expect(room.get('officeRoom').attribute.get('occupied')).toBe(true)
-        expect(room.get('officeRoom').attribute.get('foobar')).toBe(true)
-        expect(room.get('officeRoom').attribute.get('thresholdDuration')).toBe(20)
-    })
-
-    it('can set to occupied and vacant directly', () => {
-        room.add('officeRoom')
-        expect(room.get('officeRoom').occupied(true))
-        expect(room.get('officeRoom').isOccupied()).toBe(true)
-        expect(room.get('officeRoom').isVacant()).toBe(false)
-
-        expect(room.get('officeRoom').occupied(false))
-        expect(room.get('officeRoom').isOccupied()).toBe(false)
-        expect(room.get('officeRoom').isVacant()).toBe(true)
-    })
-
-    it('handles get and set attributes', () => {
-        room.add('officeRoom')
-        room.get('officeRoom').attribute.set('foobar', '1')
-        room.get('officeRoom').attribute.set('foobar', '2')
-        expect(room.get('officeRoom').attribute.get('foobar')).toBe('2')
-    })
-
-    it('returns null if the attribute is not set already', () => {
-        room.add('officeRoom')
-        expect(room.get('officeRoom').attribute.get('foobar')).toBe(null)
-    })
-
-    it('makes the room occupied based on a positive sensor value', () => {
-        const office = room.add('officeRoom')
-        office.updatePresence(true)
-
-        expect(room.get('officeRoom').isOccupied()).toBe(true)
-        expect(room.get('officeRoom').isVacant()).toBe(false)
-        expect(room.get('officeRoom').attribute.get('occupied')).toBe(true)
-    })
-
-    it('stays occupied even if the sensor is negative', () => {
-        const office = room.add('officeRoom')
-        office.updatePresence(true)
-        office.updatePresence(false)
-        office._checkIfVacant()
-
-        expect(room.get('officeRoom').isOccupied()).toBe(true)
-        expect(room.get('officeRoom').isVacant()).toBe(false)
-        expect(room.get('officeRoom').attribute.get('occupied')).toBe(true)
-    })
-
-    it('sets the room to vacant if threshold duration is 0 and receved a negative sensor value', () => {
-        const office = room.add('officeRoom', { thresholdDuration: 0 })
-        jest.spyOn(room, 'emit')
-
-        office.updatePresence(true)
-        office.updatePresence(false)
-
-        expect(room.get('officeRoom').isOccupied()).toBe(false)
-        expect(room.get('officeRoom').isVacant()).toBe(true)
-        expect(room.get('officeRoom').attribute.get('occupied')).toBe(false)
-        expect(room.emit).toHaveBeenCalledTimes(2)
-    })
-
-    it('is still occupied when threshold not met', () => {
-        const office = room.add('officeRoom', { thresholdDuration: 2 })
-        jest.spyOn(room, 'emit')
-
-        office.updatePresence(true)
-        office.updatePresence(false)
-
-        mockdate.set(dayjs().add(1, 'minutes'));
-        office._checkIfVacant()
-
-        expect(room.get('officeRoom').isOccupied()).toBe(true)
-    })
-
-    it('is vacant after theshold is met', () => {
-        const office = room.add('officeRoom', { thresholdDuration: 1 })
-        jest.spyOn(room, 'emit')
-
-        office.updatePresence(true)
-        office.updatePresence(false)
-
-        mockdate.set(dayjs().add(1, 'minutes'));
-        office._checkIfVacant()
-
-        expect(room.get('officeRoom').isOccupied()).toBe(false)
-        expect(room.get('officeRoom').isVacant()).toBe(true)
-        expect(room.emit).toHaveBeenCalled()
-    })
-
-    it('is still occupied when presence updated', () => {
-        const office = room.add('officeRoom', { thresholdDuration: 10 })
-        jest.spyOn(room, 'emit')
-
-        // NOW: Walks into room
-        office.updatePresence(true)
-        office._checkIfVacant()
-        expect(room.get('officeRoom').isOccupied()).toBe(true)
-
-        // +9 minutes: Walks out of the room -> will be occupied until 19 minutes
-        mockdate.set(dayjs().add(9, 'minutes').toDate());
-        office.updatePresence(true) //Make sure last sensor time is updated to compare with
-        office.updatePresence(false)
-        office._checkIfVacant()
-        expect(room.get('officeRoom').isOccupied()).toBe(true)
-
-        // +8 minutes: Should remain occupied
-        mockdate.set(dayjs().add(9, 'minutes').toDate())
-        office._checkIfVacant()
-        expect(room.get('officeRoom').isOccupied()).toBe(true)
-
-        // +1 minutes: Now vacant
-        mockdate.set(dayjs().add(1, 'minutes').toDate())
-        office._checkIfVacant()
-        expect(room.get('officeRoom').isOccupied()).toBe(false)
-        
-    })
-
-})
-
-
-describe('Room occupancy set with sensors', () => {
-    let device;
-    let office;
-    let officePir1;
-    let officePir2;
-    let kitchenPir1;
-    let kitchenPir2;
-    let kitchen;
-
-    beforeEach(() => {
-        class MyEmitter extends EventEmitter {}
-        room._event = new MyEmitter();
-
-        device = new DeviceComponent(Fluent);
-
-        officePir1 = device.add('officePir1');
-        officePir2 = device.add('officePir2');
-        office = room.add('office');
-        office.addPresenceSensor(officePir1, 'pir', true);
-        office.addPresenceSensor(officePir2, 'pirSensor', 'pir');
-
-        kitchenPir1 = device.add('kitchenPir1');
-        kitchenPir2 = device.add('kitchenPir2');
-        kitchen = room.add('kitchen', { thresholdDuration: 0 });
-        kitchen.addPresenceSensor(kitchenPir1, 'pir', true);
-        kitchen.addPresenceSensor(kitchenPir2, 'pirSensor', 'pir');
-    });
-
-    it('pir sensor sets room to occupied', () => {
-        room.event().emit('device.officePir1.attribute',{ name:'pir', value:true });
-        expect(room.get('office').isOccupied()).toBe(true);
-    });
-
-    it('pir with wrong value does not set room to occupied', () => {
-        room.event().emit('device.officePir1.attribute',{ name:'pir', value:false });
-        room.event().emit('device.officePir1.attribute',{ name:'pir', value:'abc' });
-        room.event().emit('device.officePir1.attribute',{ name:'pir', value:1 });
-
-        expect(room.get('office').isOccupied()).toBe(false);
-    });
-
-    it('sets room to occupied on second sensor', () => {
-        room.event().emit('device.officePir2.attribute',{ name:'pirSensor', value:'pir' });
-        expect(room.get('office').isOccupied()).toBe(true);
-    });
-
-    it('sets room to occupied if both sensors are true', () => {
-        room.event().emit('device.officePir1.attribute',{ name:'pir', value:true });
-        room.event().emit('device.officePir2.attribute',{ name:'pirSensor', value:'pir' });
-        expect(room.get('office').isOccupied()).toBe(true);
-    });
-
-    it('pir sensor sets room to vacant', () => {
-        room.event().emit('device.kitchenPir1.attribute',{ name:'pir', value:true });
-        expect(room.get('kitchen').isOccupied()).toBe(true);
-
-        room.event().emit('device.kitchenPir1.attribute',{ name:'pir', value:false });
-        expect(room.get('kitchen').isOccupied()).toBe(false);
-    });
-
-});
-
-
-describe('Room triggers', () => {
-    let Scenario
-    let office
-
-    beforeEach(() => {
-        Scenario = ComponentHelper.ScenarioAndEvent(room)
-        office = room.add('office')
-        jest.spyOn(room, 'emit')
-    })
-
-    it('triggers when a room is occupied', () => {
-        room.triggers(Scenario).room('office').isOccupied()
-        office.updatePresence(true)
-        expect(room.emit).toHaveBeenCalledTimes(1)
-        expect(Scenario.assert).toHaveBeenCalled()
-    })
-
-    it('throws an error if the room does not exist', () => {
-        expect(() => room.triggers(Scenario).room('foobar').isOccupied()).toThrow(Error)
-    })
-
-    it('triggers when a room is vacant', () => {
-        const living = room.add('living', { thresholdDuration: 0 })
-
-        room.triggers(Scenario).room('living').isVacant()
-
-        living.updatePresence(true)
-        living.updatePresence(false)
-
-        expect(room.emit).toHaveBeenCalledTimes(2)
-        expect(Scenario.assert).toHaveBeenCalledTimes(1)
-    })
-
-})
-
-
-
-describe('Room constraints', () => {
-    let Scenario
-    let office
-    let device
-
-    beforeEach(() => {
-        device = new DeviceComponent(Fluent);
-        Scenario = ComponentHelper.ScenarioAndEvent(room)
-        office = room.add('office')
-    })
-
-    it('passes if the room is occupied', () => {
-        office.attribute.set('occupied', true);
-        expect(room.constraints().room('office').isOccupied()()).toBe(true)
-
-        office.attribute.set('occupied', false);
-        expect(room.constraints().room('office').isOccupied()()).toBe(false)
-    })
-
-    it('passes if the room is vacant', () => {
-        office.attribute.set('occupied', false);
-        expect(room.constraints().room('office').isVacant()()).toBe(true)
-
-        office.attribute.set('occupied', true);
-        expect(room.constraints().room('office').isVacant()()).toBe(false)
-    })
-
-    it('passes if the room is occupied by using presense and threshold duration is set to 0', () => {
-        const living = room.add('living', { thresholdDuration: 0 })
-        living.updatePresence(true)
-        expect(room.constraints().room('living').isOccupied()()).toBe(true)
-
-        living.updatePresence(false)
-        expect(room.constraints().room('living').isOccupied()()).toBe(false)
-    })
-
-<<<<<<< HEAD
-})
-
-describe('Room find using find DSL', () => {
-
-    it('can find rooms by a single attribute', () => {
-        const room1 = room.add('office', { id: '123' })
-        const foundRoom = room.find('attributes', { 'id': '123' })
-        expect(foundRoom).toStrictEqual([room1])
-    })
-
-    it('can find rooms by a single attribute', () => {
-        const room1 = room.add('office', { id: '123' })
-        const room2 = room.add('living', { id: '321' })
-
-        const foundRoom1 = room.find('attributes', { 'id': '123' })
-        const foundRoom2 = room.find('attributes', { 'id': '321' })
-
-        expect(foundRoom1).toStrictEqual([room1])
-        expect(foundRoom2).toStrictEqual([room2])
-    })
-
-    it('can find rooms by a multiple attributes', () => {
-        const room1 = room.add('office', { id: '123', group: 'office' })
-        const foundRoom1 = room.find('attributes', { id: '123', group: 'office' })
-
-        expect(foundRoom1).toStrictEqual([room1])
-    })
-
-    it('can find rooms by name', () => {
-        const room1 = room.add('office')
-        const foundRoom1 = room.find({ name: 'office' })
-
-        expect(foundRoom1).toStrictEqual([room1])
-    })
-
-})
-
-=======
-    it('attributes work in constraints', () => {
-        office.attribute.set('occupied', true);
-        expect(room.constraints().room('office').attribute('occupied').is(true)()).toBe(true)
-        expect(room.constraints().room('office').attribute('occupied').is('foobar')()).toBe(false)
-    })
-
-})
-
-
-
-describe('Room attribute expects', () => {
-
-    let Scenario
-    let office
-    let device
-
-    beforeEach(() => {
-        device = new DeviceComponent(Fluent);
-        Scenario = ComponentHelper.ScenarioAndEvent(room)
-        office = room.add('office')
-    })
-
-    it('can use is expects', () => {
-        office.attribute.set('occupied', true)
-        expect(office.attribute.expect('occupied').is(true)).toBe(true)
-        expect(office.attribute.expect('occupied').is(false)).toBe(false)
-
-        expect(office.attribute.expect('occupied').isTruthy()).toBe(true)
-    })
-
-
-});
-
->>>>>>> 28861630
+const RoomComponent = require('./../../../src/components/room/room_component');
+const Fluent = require('./../../../src/fluent');
+const ComponentHelper = require('./../../helpers/component_helper.js');
+jest.mock('./../../../src/fluent', () => require('./../../__mocks__/fluent'));
+jest.mock('./../../../src/utils/logger');
+
+const DeviceComponent = require('./../../../src/components/device/device_component');
+const EventEmitter = require('events');
+
+const mockdate = require('mockdate')
+const dayjs = require('dayjs')
+
+let room;
+
+beforeEach(() => {
+    room = new RoomComponent(Fluent)
+    //jest.spyOn(variable, 'emit')
+})
+
+describe('Room add and get', () => {
+    it('returns the newly created room after adding it', () => {
+        const newRoom = room.add('officeRoom')
+        expect(newRoom).toBeInstanceOf(Object)
+        expect(room.get('officeRoom')).toBe(newRoom)
+        expect(Object.keys(room.rooms)).toHaveLength(1)
+    })
+
+    it('throws if trying to add a room with a name that already exists', () => {
+        room.add('officeRoom')
+        expect(() => room.add('officeRoom')).toThrow()
+    })
+
+    it('throws if room name is not valid', () => {
+        expect(() => room.add('office room')).toThrow()
+    })
+
+    it('returns null if the room cannot be found by the name', () => {
+        expect(room.get('living room')).toBe(null)
+    })
+})
+
+describe('Room attributes DSL', () => {
+    it('can set attribute and does not emit', () => {
+        const office = room.add('officeRoom')
+        jest.spyOn(room, 'emit')
+        expect(office.attribute.set('foobar', true)).toBe(true)
+        expect(room.emit).not.toHaveBeenCalled()
+    })
+
+    it('can get attribute by name', () => {
+        const office = room.add('officeRoom')
+        office.attribute.set('foo', 'bar')
+        expect(office.attribute.get('foo')).toBe('bar')
+    })
+
+    it('get attribute returns null if not found', () => {
+        const office = room.add('officeRoom')
+        expect(office.attribute.get('foo')).toBe(null)
+    })
+
+    it('can update attribute and emit, updating twice', () => {
+        const office = room.add('officeRoom')
+        jest.spyOn(room, 'emit')
+        office.attribute.update('foo', 'bar')
+        office.attribute.update('foo', 'bar')
+        expect(room.emit).toHaveBeenCalledTimes(2)
+    })
+})
+
+describe('Room occupancy', () => {
+    
+    afterEach(() => {
+        mockdate.reset()
+    })
+
+    it('default attributes are setup', () => {
+        room.add('officeRoom')
+        expect(room.get('officeRoom').attribute.get('occupied')).toBe(false)
+        expect(room.get('officeRoom').attribute.get('thresholdDuration')).toBe(15)
+        expect(room.get('officeRoom').isOccupied()).toBe(false)
+    })
+
+    it('is occupied if attribute is passed', () => {
+        room.add('officeRoom', {
+            occupied: true,
+            thresholdDuration: 20,
+            foobar: true,
+        })
+        expect(room.get('officeRoom').attribute.get('occupied')).toBe(true)
+        expect(room.get('officeRoom').attribute.get('foobar')).toBe(true)
+        expect(room.get('officeRoom').attribute.get('thresholdDuration')).toBe(20)
+    })
+
+    it('can set to occupied and vacant directly', () => {
+        room.add('officeRoom')
+        expect(room.get('officeRoom').occupied(true))
+        expect(room.get('officeRoom').isOccupied()).toBe(true)
+        expect(room.get('officeRoom').isVacant()).toBe(false)
+
+        expect(room.get('officeRoom').occupied(false))
+        expect(room.get('officeRoom').isOccupied()).toBe(false)
+        expect(room.get('officeRoom').isVacant()).toBe(true)
+    })
+
+    it('handles get and set attributes', () => {
+        room.add('officeRoom')
+        room.get('officeRoom').attribute.set('foobar', '1')
+        room.get('officeRoom').attribute.set('foobar', '2')
+        expect(room.get('officeRoom').attribute.get('foobar')).toBe('2')
+    })
+
+    it('returns null if the attribute is not set already', () => {
+        room.add('officeRoom')
+        expect(room.get('officeRoom').attribute.get('foobar')).toBe(null)
+    })
+
+    it('makes the room occupied based on a positive sensor value', () => {
+        const office = room.add('officeRoom')
+        office.updatePresence(true)
+
+        expect(room.get('officeRoom').isOccupied()).toBe(true)
+        expect(room.get('officeRoom').isVacant()).toBe(false)
+        expect(room.get('officeRoom').attribute.get('occupied')).toBe(true)
+    })
+
+    it('stays occupied even if the sensor is negative', () => {
+        const office = room.add('officeRoom')
+        office.updatePresence(true)
+        office.updatePresence(false)
+        office._checkIfVacant()
+
+        expect(room.get('officeRoom').isOccupied()).toBe(true)
+        expect(room.get('officeRoom').isVacant()).toBe(false)
+        expect(room.get('officeRoom').attribute.get('occupied')).toBe(true)
+    })
+
+    it('sets the room to vacant if threshold duration is 0 and receved a negative sensor value', () => {
+        const office = room.add('officeRoom', { thresholdDuration: 0 })
+        jest.spyOn(room, 'emit')
+
+        office.updatePresence(true)
+        office.updatePresence(false)
+
+        expect(room.get('officeRoom').isOccupied()).toBe(false)
+        expect(room.get('officeRoom').isVacant()).toBe(true)
+        expect(room.get('officeRoom').attribute.get('occupied')).toBe(false)
+        expect(room.emit).toHaveBeenCalledTimes(2)
+    })
+
+    it('is still occupied when threshold not met', () => {
+        const office = room.add('officeRoom', { thresholdDuration: 2 })
+        jest.spyOn(room, 'emit')
+
+        office.updatePresence(true)
+        office.updatePresence(false)
+
+        mockdate.set(dayjs().add(1, 'minutes'));
+        office._checkIfVacant()
+
+        expect(room.get('officeRoom').isOccupied()).toBe(true)
+    })
+
+    it('is vacant after theshold is met', () => {
+        const office = room.add('officeRoom', { thresholdDuration: 1 })
+        jest.spyOn(room, 'emit')
+
+        office.updatePresence(true)
+        office.updatePresence(false)
+
+        mockdate.set(dayjs().add(1, 'minutes'));
+        office._checkIfVacant()
+
+        expect(room.get('officeRoom').isOccupied()).toBe(false)
+        expect(room.get('officeRoom').isVacant()).toBe(true)
+        expect(room.emit).toHaveBeenCalled()
+    })
+
+    it('is still occupied when presence updated', () => {
+        const office = room.add('officeRoom', { thresholdDuration: 10 })
+        jest.spyOn(room, 'emit')
+
+        // NOW: Walks into room
+        office.updatePresence(true)
+        office._checkIfVacant()
+        expect(room.get('officeRoom').isOccupied()).toBe(true)
+
+        // +9 minutes: Walks out of the room -> will be occupied until 19 minutes
+        mockdate.set(dayjs().add(9, 'minutes').toDate());
+        office.updatePresence(true) //Make sure last sensor time is updated to compare with
+        office.updatePresence(false)
+        office._checkIfVacant()
+        expect(room.get('officeRoom').isOccupied()).toBe(true)
+
+        // +8 minutes: Should remain occupied
+        mockdate.set(dayjs().add(9, 'minutes').toDate())
+        office._checkIfVacant()
+        expect(room.get('officeRoom').isOccupied()).toBe(true)
+
+        // +1 minutes: Now vacant
+        mockdate.set(dayjs().add(1, 'minutes').toDate())
+        office._checkIfVacant()
+        expect(room.get('officeRoom').isOccupied()).toBe(false)
+        
+    })
+
+})
+
+
+describe('Room occupancy set with sensors', () => {
+    let device;
+    let office;
+    let officePir1;
+    let officePir2;
+    let kitchenPir1;
+    let kitchenPir2;
+    let kitchen;
+
+    beforeEach(() => {
+        class MyEmitter extends EventEmitter {}
+        room._event = new MyEmitter();
+
+        device = new DeviceComponent(Fluent);
+
+        officePir1 = device.add('officePir1');
+        officePir2 = device.add('officePir2');
+        office = room.add('office');
+        office.addPresenceSensor(officePir1, 'pir', true);
+        office.addPresenceSensor(officePir2, 'pirSensor', 'pir');
+
+        kitchenPir1 = device.add('kitchenPir1');
+        kitchenPir2 = device.add('kitchenPir2');
+        kitchen = room.add('kitchen', { thresholdDuration: 0 });
+        kitchen.addPresenceSensor(kitchenPir1, 'pir', true);
+        kitchen.addPresenceSensor(kitchenPir2, 'pirSensor', 'pir');
+    });
+
+    it('pir sensor sets room to occupied', () => {
+        room.event().emit('device.officePir1.attribute',{ name:'pir', value:true });
+        expect(room.get('office').isOccupied()).toBe(true);
+    });
+
+    it('pir with wrong value does not set room to occupied', () => {
+        room.event().emit('device.officePir1.attribute',{ name:'pir', value:false });
+        room.event().emit('device.officePir1.attribute',{ name:'pir', value:'abc' });
+        room.event().emit('device.officePir1.attribute',{ name:'pir', value:1 });
+
+        expect(room.get('office').isOccupied()).toBe(false);
+    });
+
+    it('sets room to occupied on second sensor', () => {
+        room.event().emit('device.officePir2.attribute',{ name:'pirSensor', value:'pir' });
+        expect(room.get('office').isOccupied()).toBe(true);
+    });
+
+    it('sets room to occupied if both sensors are true', () => {
+        room.event().emit('device.officePir1.attribute',{ name:'pir', value:true });
+        room.event().emit('device.officePir2.attribute',{ name:'pirSensor', value:'pir' });
+        expect(room.get('office').isOccupied()).toBe(true);
+    });
+
+    it('pir sensor sets room to vacant', () => {
+        room.event().emit('device.kitchenPir1.attribute',{ name:'pir', value:true });
+        expect(room.get('kitchen').isOccupied()).toBe(true);
+
+        room.event().emit('device.kitchenPir1.attribute',{ name:'pir', value:false });
+        expect(room.get('kitchen').isOccupied()).toBe(false);
+    });
+
+});
+
+
+describe('Room triggers', () => {
+    let Scenario
+    let office
+
+    beforeEach(() => {
+        Scenario = ComponentHelper.ScenarioAndEvent(room)
+        office = room.add('office')
+        jest.spyOn(room, 'emit')
+    })
+
+    it('triggers when a room is occupied', () => {
+        room.triggers(Scenario).room('office').isOccupied()
+        office.updatePresence(true)
+        expect(room.emit).toHaveBeenCalledTimes(1)
+        expect(Scenario.assert).toHaveBeenCalled()
+    })
+
+    it('throws an error if the room does not exist', () => {
+        expect(() => room.triggers(Scenario).room('foobar').isOccupied()).toThrow(Error)
+    })
+
+    it('triggers when a room is vacant', () => {
+        const living = room.add('living', { thresholdDuration: 0 })
+
+        room.triggers(Scenario).room('living').isVacant()
+
+        living.updatePresence(true)
+        living.updatePresence(false)
+
+        expect(room.emit).toHaveBeenCalledTimes(2)
+        expect(Scenario.assert).toHaveBeenCalledTimes(1)
+    })
+
+})
+
+
+
+describe('Room constraints', () => {
+    let Scenario
+    let office
+    let device
+
+    beforeEach(() => {
+        device = new DeviceComponent(Fluent);
+        Scenario = ComponentHelper.ScenarioAndEvent(room)
+        office = room.add('office')
+    })
+
+    it('passes if the room is occupied', () => {
+        office.attribute.set('occupied', true);
+        expect(room.constraints().room('office').isOccupied()()).toBe(true)
+
+        office.attribute.set('occupied', false);
+        expect(room.constraints().room('office').isOccupied()()).toBe(false)
+    })
+
+    it('passes if the room is vacant', () => {
+        office.attribute.set('occupied', false);
+        expect(room.constraints().room('office').isVacant()()).toBe(true)
+
+        office.attribute.set('occupied', true);
+        expect(room.constraints().room('office').isVacant()()).toBe(false)
+    })
+
+    it('passes if the room is occupied by using presense and threshold duration is set to 0', () => {
+        const living = room.add('living', { thresholdDuration: 0 })
+        living.updatePresence(true)
+        expect(room.constraints().room('living').isOccupied()()).toBe(true)
+
+        living.updatePresence(false)
+        expect(room.constraints().room('living').isOccupied()()).toBe(false)
+    })
+
+    it('attributes work in constraints', () => {
+        office.attribute.set('occupied', true);
+        expect(room.constraints().room('office').attribute('occupied').is(true)()).toBe(true)
+        expect(room.constraints().room('office').attribute('occupied').is('foobar')()).toBe(false)
+    })
+
+})
+
+
+
+describe('Room attribute expects', () => {
+
+    let Scenario
+    let office
+    let device
+
+    beforeEach(() => {
+        device = new DeviceComponent(Fluent);
+        Scenario = ComponentHelper.ScenarioAndEvent(room)
+        office = room.add('office')
+    })
+
+    it('can use is expects', () => {
+        office.attribute.set('occupied', true)
+        expect(office.attribute.expect('occupied').is(true)).toBe(true)
+        expect(office.attribute.expect('occupied').is(false)).toBe(false)
+
+        expect(office.attribute.expect('occupied').isTruthy()).toBe(true)
+    })
+
+
+});
+
+describe('Room find using find DSL', () => {
+
+    it('can find rooms by a single attribute', () => {
+        const room1 = room.add('office', { id: '123' })
+        const foundRoom = room.find('attributes', { 'id': '123' })
+        expect(foundRoom).toStrictEqual([room1])
+    })
+
+    it('can find rooms by a single attribute', () => {
+        const room1 = room.add('office', { id: '123' })
+        const room2 = room.add('living', { id: '321' })
+
+        const foundRoom1 = room.find('attributes', { 'id': '123' })
+        const foundRoom2 = room.find('attributes', { 'id': '321' })
+
+        expect(foundRoom1).toStrictEqual([room1])
+        expect(foundRoom2).toStrictEqual([room2])
+    })
+
+    it('can find rooms by a multiple attributes', () => {
+        const room1 = room.add('office', { id: '123', group: 'office' })
+        const foundRoom1 = room.find('attributes', { id: '123', group: 'office' })
+
+        expect(foundRoom1).toStrictEqual([room1])
+    })
+
+    it('can find rooms by name', () => {
+        const room1 = room.add('office')
+        const foundRoom1 = room.find({ name: 'office' })
+
+        expect(foundRoom1).toStrictEqual([room1])
+    })
+
+})