--- conflicted
+++ resolved
@@ -333,39 +333,6 @@
 });
 
 
-<<<<<<< HEAD
-describe('Device find using find DSL', () => {
-
-    it('can find devices by a single attribute', () => {
-        const device1 = device.add('pirOffice', { id: '123' })
-        const foundDevice1 = device.find('attributes', { 'id': '123' })
-        expect(foundDevice1).toStrictEqual([device1])
-    })
-
-    it('can find devices by a single attribute', () => {
-        const device1 = device.add('pirOffice', { id: '123' })
-        const device2 = device.add('pirLiving', { id: '321' })
-
-        const foundDevice1 = device.find('attributes', { 'id': '123' })
-        const foundDevice2 = device.find('attributes', { 'id': '321' })
-
-        expect(foundDevice1).toStrictEqual([device1])
-        expect(foundDevice2).toStrictEqual([device2])
-    })
-
-    it('can find devices by a multiple attributes', () => {
-        const device1 = device.add('pirOffice', { id: '123', group: 'office' })
-        const foundDevice1 = device.find('attributes', { id: '123', group: 'office' })
-
-        expect(foundDevice1).toStrictEqual([device1])
-    })
-
-    it('can find devices by name', () => {
-        const device1 = device.add('pirOffice')
-        const foundDevice1 = device.find({ name: 'pirOffice' })
-
-        expect(foundDevice1).toStrictEqual([device1])
-=======
 
 
 describe('Device constraints', () => {
@@ -384,7 +351,42 @@
         playroomPir.attribute.set('online', true);
         expect(device.constraints().device('pir').attribute('online').is(true)()).toBe(true)
         expect(device.constraints().device('pir').attribute('online').is('foobar')()).toBe(false)
->>>>>>> 28861630
+    })
+
+})
+
+
+describe('Device find using find DSL', () => {
+
+    it('can find devices by a single attribute', () => {
+        const device1 = device.add('pirOffice', { id: '123' })
+        const foundDevice1 = device.find('attributes', { 'id': '123' })
+        expect(foundDevice1).toStrictEqual([device1])
+    })
+
+    it('can find devices by a single attribute', () => {
+        const device1 = device.add('pirOffice', { id: '123' })
+        const device2 = device.add('pirLiving', { id: '321' })
+
+        const foundDevice1 = device.find('attributes', { 'id': '123' })
+        const foundDevice2 = device.find('attributes', { 'id': '321' })
+
+        expect(foundDevice1).toStrictEqual([device1])
+        expect(foundDevice2).toStrictEqual([device2])
+    })
+
+    it('can find devices by a multiple attributes', () => {
+        const device1 = device.add('pirOffice', { id: '123', group: 'office' })
+        const foundDevice1 = device.find('attributes', { id: '123', group: 'office' })
+
+        expect(foundDevice1).toStrictEqual([device1])
+    })
+
+    it('can find devices by name', () => {
+        const device1 = device.add('pirOffice')
+        const foundDevice1 = device.find({ name: 'pirOffice' })
+
+        expect(foundDevice1).toStrictEqual([device1])
     })
 
 })