const logger = require('./../../utils/logger')
const Expect = require('./../../utils/expect')

const setupAttributes = (parent, defaultAttributes, definedAttributes) => {
  if (!parent.attributes) {
    parent.attributes = {};
  }

  const merged =
    definedAttributes !== null && typeof definedAttributes === 'object'
      ? { ...defaultAttributes, ...definedAttributes }
      : { ...defaultAttributes };

  for (const key in merged) {
    parent.attributes[key] = {
      value: merged[key],
      changed: true,
    };
  }
};

const getAttribute = (parent, attributeName) => {
  const attribute = parent.attributes[attributeName];

  if (typeof attribute === 'undefined') {
    return null;
  }

  return attribute.value;
};

const setAttribute = (parent, attributeName, attributeValue) => {
  parent.attributes[attributeName] = {
    value: attributeValue,
    changed: true,
  };
  return true;
};

const updateAttribute = (parent, attributeName, attributeValue, name) => {
  // Has the value changed?
  let changed = true;
  if (parent.attributes[attributeName]?.value === attributeValue) {
    changed = false;
  }

  // Set it
  parent.attributes[attributeName] ??= {};
  parent.attributes[attributeName].value = attributeValue;

  logger.info(`Attribute, "${parent.name}" updated "${attributeName}" to "${attributeValue}"`, name);
  parent.parent.emit(`${name}.${parent.name}.attribute`, {
    name: attributeName,
    value: attributeValue,
    changed,
  });
};

const expectAttribute = (parent, attributeName) => {
  const attribute = getAttribute(parent, attributeName)
  return new Expect(attribute)
};

/**
 * Attributes
 * 
 * @param {*} parent 
 * @param {*} name 
 * @returns 
 */
const AttributeDslMixin = (parent, name) => {
<<<<<<< HEAD
    return {
        attribute: {
            setup: (parent, defaultAttributes, definedAttributes) => {
                if (!parent.attributes) {
                    parent.attributes = {}
                }

                const merged =
                    definedAttributes !== null && typeof definedAttributes === 'object'
                        ? { ...defaultAttributes, ...definedAttributes }
                        : { ...defaultAttributes }

                for (const key in merged) {
                    parent.attribute.set(key, merged[key])
                }
            },
            get: (attributeName) => {
                if (typeof parent.attributes[attributeName] === 'undefined') {
                    return null
                }
                return parent.attributes[attributeName]
            },
            set: (attributeName, attributeValue) => {
                parent.attributes[attributeName] = attributeValue
                return true
            },
            update: (attributeName, attributeValue) => {
                // Has the value changed?
                let changed = true
                if (parent.attributes[attributeName] === attributeValue) {
                    changed = false
                }

                // Set it
                parent.attributes[attributeName] = attributeValue

                logger.info(`Attribute, "${parent.name}" updated "${attributeName}" to "${attributeValue}"`, name)
                parent.parent.emit(`${name}.${parent.name}.attribute`, {
                    name: attributeName,
                    value: attributeValue,
                    changed
                })
            },
        },
    }
}
=======
  return {
    attribute: {
      setup: (defaultAttributes, definedAttributes) => {
        setupAttributes(parent, defaultAttributes, definedAttributes);
      },
      get: (attributeName) => {
        return getAttribute(parent, attributeName);
      },
      expect: (attributeName) => {
        return expectAttribute(parent, attributeName);
      },
      set: (attributeName, attributeValue) => {
        return setAttribute(parent, attributeName, attributeValue);
      },
      update: (attributeName, attributeValue) => {
        updateAttribute(parent, attributeName, attributeValue, name);
      },
    },
  };
};
>>>>>>> 28861630

module.exports = {
  AttributeDslMixin,
};<|MERGE_RESOLUTION|>--- conflicted
+++ resolved
@@ -69,54 +69,6 @@
  * @returns 
  */
 const AttributeDslMixin = (parent, name) => {
-<<<<<<< HEAD
-    return {
-        attribute: {
-            setup: (parent, defaultAttributes, definedAttributes) => {
-                if (!parent.attributes) {
-                    parent.attributes = {}
-                }
-
-                const merged =
-                    definedAttributes !== null && typeof definedAttributes === 'object'
-                        ? { ...defaultAttributes, ...definedAttributes }
-                        : { ...defaultAttributes }
-
-                for (const key in merged) {
-                    parent.attribute.set(key, merged[key])
-                }
-            },
-            get: (attributeName) => {
-                if (typeof parent.attributes[attributeName] === 'undefined') {
-                    return null
-                }
-                return parent.attributes[attributeName]
-            },
-            set: (attributeName, attributeValue) => {
-                parent.attributes[attributeName] = attributeValue
-                return true
-            },
-            update: (attributeName, attributeValue) => {
-                // Has the value changed?
-                let changed = true
-                if (parent.attributes[attributeName] === attributeValue) {
-                    changed = false
-                }
-
-                // Set it
-                parent.attributes[attributeName] = attributeValue
-
-                logger.info(`Attribute, "${parent.name}" updated "${attributeName}" to "${attributeValue}"`, name)
-                parent.parent.emit(`${name}.${parent.name}.attribute`, {
-                    name: attributeName,
-                    value: attributeValue,
-                    changed
-                })
-            },
-        },
-    }
-}
-=======
   return {
     attribute: {
       setup: (defaultAttributes, definedAttributes) => {
@@ -137,7 +89,6 @@
     },
   };
 };
->>>>>>> 28861630
 
 module.exports = {
   AttributeDslMixin,
