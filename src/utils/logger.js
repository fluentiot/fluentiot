--- conflicted
+++ resolved
@@ -1,96 +1,3 @@
-<<<<<<< HEAD
-const config = require('./../config.js');
-
-/**
- * Logger utility
- * 
- * @class
- */
-class Logger {
-
-    /**
-     * Constructor
-     */
-    constructor() {
-        this.types = {
-            'log': { color: "\x1b[37m", level: 0 },
-            'info': { color: "\x1b[36m", level: 1 },
-            'warn': { color: "\x1b[33m", level: 2 },
-            'error': { color: "\x1b[31m", level: 3 },
-            'debug': { color: "\x1b[35m", level: 4 },
-        };
-
-        // For each log type create a new method
-        // Then, logger.debug(); can be called and abstracted to logger._log(...)
-        Object.keys(this.types).forEach((type) => {
-            this[type] = (...args) => { this._log(type, ...args); }
-        });
-
-        // Load config
-        this.config = config.get('logging') || { 'levels': { 'default':'debug' } };
-    }
-
-    /**
-     * Get current time stamp for logging output
-     * 
-     * @private
-     * @returns {string} - Timestamp
-     */
-    _getCurrentTimestamp() {
-        const now = new Date();
-        const hours = now.getHours().toString().padStart(2, '0');
-        const minutes = now.getMinutes().toString().padStart(2, '0');
-        const seconds = now.getSeconds().toString().padStart(2, '0');
-        return `${hours}:${minutes}:${seconds}`;
-    }
-
-    /**
-     * Get the log level
-     * 
-     * @param {string} componentName - Name of the related component
-     * @returns 
-     */
-    _getLogLevel(componentName) {
-        const configLevels = this.config.levels;
-        const type = configLevels[componentName] ? configLevels[componentName] : configLevels.default;
-
-        //The defined log type in the config file was not correct
-        if(!this.types[type]) {
-            const timestamp = this._getCurrentTimestamp();
-            const coloredType = this.types.error.color + "ERROR" + "\x1b[0m";
-            console.log(`[${timestamp}] [${coloredType}] Your logging level for ${type} is not correct`);
-            return this.types.debug.level;
-        }
-
-        return this.types[type].level;
-    }
-
-    /**
-     * Log
-     * 
-     * @private
-     * @param {string} type - Type of log message, info, debug, error, etc..
-     * @param {any} message - Text of the log or an object.
-     * @param {string} component - Which component or area of the framework is logging.
-     */
-    _log(type, message, component = 'default') {
-        const timestamp = this._getCurrentTimestamp();
-        const coloredType = this.types[type].color + type.toUpperCase() + "\x1b[0m"; // Reset color
-        const logLevel = this._getLogLevel(component);
-
-        if (this.types[type].level <= logLevel) {
-            const formattedMessage = typeof message === 'object' ? JSON.stringify(message) : message;
-            if(component === 'default') {
-                console.log(`[${timestamp}] [${coloredType}] ${formattedMessage}`);
-            } else {
-                console.log(`[${timestamp}] [${coloredType}] [${component}] ${formattedMessage}`);
-            }
-        }
-    }
-}
-
-module.exports = new Logger();
-=======
 const config = require('./../config.js')
 
 /**
@@ -182,5 +89,4 @@
     }
 }
 
-module.exports = new Logger()
->>>>>>> 4ead4bc1
+module.exports = new Logger()